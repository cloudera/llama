build/
repos
sbuild
.*~
<<<<<<< HEAD
*.pyc
=======
*.pyc
*/#*
my.properties
>>>>>>> fc7c5081
<|MERGE_RESOLUTION|>--- conflicted
+++ resolved
@@ -2,10 +2,6 @@
 repos
 sbuild
 .*~
-<<<<<<< HEAD
-*.pyc
-=======
 *.pyc
 */#*
-my.properties
->>>>>>> fc7c5081
+my.properties