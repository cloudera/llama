--- conflicted
+++ resolved
@@ -451,10 +451,4 @@
 SCRIBE_INSTALL_SUBDIR = "scribe"
 SCRIBE_PACKAGE = "scribe.tar.gz"
 
-<<<<<<< HEAD
-# TODO(aaron): 0.2 Need 'svnstring' or something of the like to handle this.
-# (IS-65, CH-75)
-DISTRIB_VERSION = "0.2.0"
-=======
 DISTRIB_VERSION = installer.version.get_version()
->>>>>>> 158db8ed
