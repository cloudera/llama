# (c) Copyright 2008 Cloudera, Inc.
#
# @author aaron
#
# All system-wide constants used in the distribution installer

import os
import com.cloudera.util.output as output

#######################################################################
### Here are the constants for all properties keys we use in the installer ###

# if true, then we never prompt for user input
UNATTEND_INSTALL_KEY   = "install.unattended"

# values for UNATTEND_INSTALL_KEY
INSTALL_UNATTENDED_VAL = True
INSTALL_INTERACTIVE_VAL = False

# we assume there's a user at the controls unless they specifically
# tell us otherwise.
UNATTEND_DEFAULT = False

# by default, if localhost is in the slaves file, the installer will
# not deploy to this host. Hadoop's start/stop scripts also depend on
# Hadoop being installed on the same path on all machines. But for
# testing purposes, we want to be able to override both of these.
TEST_MODE_KEY = "test.mode"
TEST_MODE_DEFAULT = False

# this is set in global prereq config phase; this is ordinarily set to
# the same as install.prefix, unless test.mode is True
REMOTE_PREFIX_KEY = "remote.prefix"

# if not empty, deploy the distribution to the slaves in this file
INSTALL_SLAVES_KEY = "install.slaves.file"

# select components to install
INSTALL_HADOOP_KEY = "hadoop.install"
INSTALL_HIVE_KEY   = "hive.install"
INSTALL_PIG_KEY    = "pig.install"
INSTALL_SCRIBE_KEY = "scribe.install"
OVERWRITE_HTDOCS_KEY = "ovewrite.htdocs"

MAKE_DFS_HOSTS_KEY = "dfs.hosts.create"
MAKE_DFS_EXCLUDES_KEY = "dfs.excludes.create"

# If this is enabled, then skip any use of HDFS in the installer.
# don't start any daemons.
NO_DAEMONS_KEY = "no.daemons"

# by default, we install all packages. Doing this just for good practice
# in case we include some "optional" packages later.
INSTALL_HADOOP_DEFAULT = True
INSTALL_HIVE_DEFAULT   = True
INSTALL_PIG_DEFAULT    = True
INSTALL_SCRIBE_DEFAULT = True
OVERWRITE_HTDOCS_DEFAULT = False

# arguments controlling hadoop-specific installation
HADOOP_MASTER_ADDR_KEY = "hadoop.master.addr"
HADOOP_SLAVES_FILE_KEY = "hadoop.slaves.file"
HADOOP_SITE_FILE_KEY   = "hadoop.site.file"
HADOOP_USER_NAME_KEY   = "hadoop.user.name"

SCRIBE_MASTER_ADDR_KEY = "scribe.master.addr"
SCRIBE_LOG_DIR_KEY     = "scribe.log.dir"

# what username do we run hadoop as if we are running this as root?
# (We run as the current user if non-root)
HADOOP_USER_NAME_DEFAULT = "hadoop"

HADOOP_PROFILE_KEY     = "hadoop.profile" # master or slave?

# values for HADOOP_PROFILE_KEY
PROFILE_MASTER_VAL = False
PROFILE_SLAVE_VAL = True

# how do we log into other systems to perform remote setups?
SSH_IDENTITY_KEY = "ssh.identity"
SSH_USER_KEY     = "ssh.user"

JOB_TRACKER_KEY = "job.tracker"
NAMENODE_KEY     = "namenode"

# which JT do we connect pig jobs to?
PIG_JOBTRACKER_KEY = JOB_TRACKER_KEY

# which HDFS does Hive's metastore live in
HIVE_NAMENODE_KEY = NAMENODE_KEY

# Java-specific options
JAVA_HOME_KEY = "java.home"

# where do we install the distribution to
INSTALL_PREFIX_KEY = "install.prefix"
INSTALL_PREFIX_DEFAULT = "/usr/share/cloudera"

UPLOAD_PREFIX_KEY = "install.upload.prefix"
UPLOAD_PREFIX_DEFAULT = "/tmp/cloudera/"

# where is the installer itself located? We assume other files are in
# various locations relative to the directory of the "install" python script
# itself. For debugging purposes, we may want to override this.
INSTALL_BINDIR_KEY = "install.bin.dir"


# it is important in the general case that this be the same as the local
# install prefix, but for testing purposes we will want to be able to override
REMOTE_PREFIX_KEY = "remote.prefix"
REMOTE_PREFIX_DEFAULT = INSTALL_PREFIX_DEFAULT

# do we format hdfs?
FORMAT_DFS_KEY = "hadoop.hdfs.format"
FORMAT_DFS_DEFAULT = False

# where do we set up the 'etc' dir ?
CONFIG_DIR_KEY = "cloudera.etc.dir"
CONFIG_DIR_DEFAULT = "/etc/cloudera"

# if True, we allow enabling of native compression
ALLOW_NATIVE_COMPRESSION_KEY = "mapred.compression.allow"
ALLOW_NATIVE_COMPRESSION_DEFAULT = True

# if we need to ask the user to do text editing of files, what editor?
EDITOR_KEY = "editor"

# if this is unspecified, run vi, since Linux Standards Base
# says it must exist. (Only editor we can bank on)
EDITOR_DEFAULT = "vi"

# where do we load properties from?
PropsFileFlagLong = "--properties"
PropsFileFlag = "-p"

# If this file is found in the cwd, we load it before parsing arguments
defaultPropertyFileName = "install.properties"

# The installer maintains a log file...
# where should it go, by default?
DEFAULT_LOG_FILENAME = "cloudera-installer.log"

# this should hold more information than is printed to the screen by default.
DEFAULT_LOG_VERBOSITY = output.VERBOSE

#######################################################################
### Some more constants affecting the installer system itself

# TODO (aaron): 0.2 - Allow the user to change these settings

# how many tries do we make when uploading to any given host
NUM_SCP_RETRIES = 3

# How many hosts do we access at the same time when doing scpall's
NUM_SCP_PARALLEL_THREADS = 8

# since ssh returns the exit status of the underlying program too,
# we actually don't perform retries of ssh commands. If the command
# fails the first time, that's all there is to it.
NUM_SSH_RETRIES = 1

# How many hosts do we access at the same time when doing sshall's?
NUM_SSH_PARALLEL_THREADS = 16

# Wait at most 300 seconds (5 minutes) for safe mode to exit.
MAX_SAFE_MODE_WAIT_TIME = 300

#######################################################################
### The following constants are from hadoop itself, relating to its config
### in hadoop-default.xml, hadoop-site.xml, etc.

# basic config
MAPRED_JOB_TRACKER = "mapred.job.tracker"
FS_DEFAULT_NAME = "fs.default.name"

FS_TRASH_INTERVAL = "fs.trash.interval"

HADOOP_TMP_DIR = "hadoop.tmp.dir"
DFS_DATA_DIR = "dfs.data.dir"
DFS_NAME_DIR = "dfs.name.dir"
MAPRED_LOCAL_DIR = "mapred.local.dir"


# advanced config settings below here.

REDUCES_PER_JOB = "mapred.reduce.tasks"

MAPS_PER_NODE = "mapred.tasktracker.map.tasks.maximum"
REDUCES_PER_NODE = "mapred.tasktracker.reduce.tasks.maximum"

MAPRED_CHILD_JAVA_OPTS = "mapred.child.java.opts"
MAPRED_CHILD_ULIMIT = "mapred.child.ulimit"
DFS_DATANODE_THREADS = "dfs.datanode.handler.count"
DFS_DATANODE_RESERVED = "dfs.datanode.du.reserved"
DFS_PERMISSIONS = "dfs.permissions"
DFS_REPLICATION = "dfs.replication"
DFS_BLOCK_SIZE = "dfs.block.size"

DFS_NAMENODE_THREADS = "dfs.namenode.handler.count"
JOBTRACKER_THREADS = "mapred.job.tracker.handler.count"

IO_SORT_FACTOR = "io.sort.factor"
IO_SORT_MB = "io.sort.mb"
IO_FILEBUF_SIZE = "io.file.buffer.size"

MAPRED_PARALLEL_COPIES = "mapred.reduce.parallel.copies"
TASKTRACKER_HTTP_THREADS = "tasktracker.http.threads"

MAPRED_SPECULATIVE_MAP =  "mapred.map.tasks.speculative.execution"
MAPRED_SPECULATIVE_REDUCE = "mapred.reduce.tasks.speculative.execution"

MAPRED_SUBMIT_REPLICATION = "mapred.submit.replication"

# where does the 2nn's data go
NN2_CHECKPOINT_DIR = "fs.checkpoint.dir"

MAPRED_SYSTEM_DIR = "mapred.system.dir"
MAPRED_TEMP_DIR = "mapred.temp.dir"


# autoconfigure these for the user
DFS_HOSTS_FILE = "dfs.hosts"
DFS_EXCLUDE_FILE = "dfs.hosts.exclude"

# This is a list of properties we configure
# that should be marked "final" in hadoop-site
finalHadoopProperties = [
  FS_TRASH_INTERVAL,
  HADOOP_TMP_DIR,
  DFS_DATA_DIR,
  DFS_NAME_DIR,
  MAPRED_LOCAL_DIR,
  MAPS_PER_NODE,
  REDUCES_PER_NODE,
  MAPRED_CHILD_ULIMIT,
  DFS_DATANODE_THREADS,
  DFS_DATANODE_RESERVED,
  DFS_PERMISSIONS,
  DFS_BLOCK_SIZE,
  DFS_NAMENODE_THREADS,
  JOBTRACKER_THREADS,
  TASKTRACKER_HTTP_THREADS,
  NN2_CHECKPOINT_DIR,
  MAPRED_TEMP_DIR,
  DFS_HOSTS_FILE,
  DFS_EXCLUDE_FILE ]


# some default values we suggest for them
DEFAULT_JT_PORT = 9001
DEFAULT_NN_PORT = 9000

ONE_DAY_IN_MINUTES = 24 * 60

DEFAULT_TRASH_INTERVAL = ONE_DAY_IN_MINUTES

HADOOP_TMP_DEFAULT = "/tmp/hadoop-${user.name}"

DEFAULT_RAM_GUESS = 2048
DEFAULT_CORES_GUESS = 2

# MapReduce is likely to pitch a fit with less than this much heap
MIN_CHILD_HEAP = 200

# This is Hadoop's default. Let's leave it here for now.
DEFAULT_DATANODE_THREADS = 3

ONE_GB_IN_BYTES = 1024 * 1024 * 1024
DEFAULT_RESERVED_DU = ONE_GB_IN_BYTES

# 128 MB default blocks
DEFAULT_BLOCK_SIZE = 128 * 1024 * 1024

# This is hadoop's default maximum hdfs replication factor.
DFS_MAX_REP = 512

DEFAULT_REPLICATION = 3

# Minimum threads we recommend a NN/JT to have
MIN_DAEMON_THREADS = 5

# Maximum threads we recommend a NN/JT to have
MAX_DAEMON_THREADS = 128

# io.file.buffer.size should be much bigger than 4K
DEFAULT_FILEBUF_SIZE = 65536

# minimum ulimit we will allow for a child is 512 MB
# to ensure that Java definitely has room to launch
MIN_ULIMIT = 512 * 1024

# mapred.parallel.copies recommendation bounds
MIN_PARALLEL_COPIES = 5
MAX_PARALLEL_COPIES = 100

DEFAULT_SPECULATIVE_MAP = True
DEFAULT_SPECULATIVE_REDUCE = False

# This is Hadoop's default submit replication.
# We use it as a minimum, and take Hadoop's recommendation to use
# sqrt(|nodes|), but only if it's > 10
MIN_SUBMIT_REPLICATION = 10

# never allow replication factors higher than the DFS maximum, or
# Hadoop will throw errors on job creation.
MAX_SUBMIT_REPLICATION = DFS_MAX_REP

DEFAULT_MAPRED_SYS_DIR = "/hadoop/system/mapred"


# Create these in-HDFS paths as part of post-install process.
HIVE_TEMP_DIR = "/tmp"
PIG_TEMP_DIR = "/tmp"

#######################################################################
# Hive configuration

HIVE_WAREHOUSE_DIR = "/user/hive/warehouse"
HIVE_METADB_DIR = "/var/metastore/metadb/"


#######################################################################
# Scribe configuration

# this exists within HADOOP_INSTALL_SUBDIR
PORTAL_SRC_LOCATION = "webapps/portal"

SCRIBE_LOG_DIR_DEFAULT = "/var/log/scribe"

LIGHTTPD_UBUNTU_HTDOCS = "/var/www"
LIGHTTPD_FC_HTDOCS = "/srv/www/lighttpd"

# Scribe service user account
# TODO(aaron) 0.2 - make this configurable
SCRIBE_USER = "scribe"

# The name of the script we generate to run scribed.
SCRIBE_WRAPPER_NAME = "scribed-run"


#######################################################################
# The following section deals with paths associated with the layout of
# the packages within the installer itself and their destinations relative
# to the install prefix

# Given the path to the 'installer' program via sys.argv[0], what path,
# when joined with dirname(installer) gives us the base of the installation
# system?
DISTRIB_BASE_PATH = ".."

# What subdir of the installation system (Relative to the 'install' program)
# holds all the packages?
PACKAGE_PATH = os.path.join(DISTRIB_BASE_PATH, "packages/")

<<<<<<< HEAD
# Refer to DISTRIB_BASE_PATH to understand how the DEPS_PATH
# variable is determined
#
# The location of the distributed dependencies
=======
# OS-specific library dependencies
>>>>>>> e8244e95
DEPS_PATH = os.path.join(DISTRIB_BASE_PATH, "deps")

# Refer to DISTRIB_BASE_PATH to understand how the LOGMOVER_PATH
# variable is determined
#
# The location of the distributed logmover
LOGMOVER_PATH = os.path.join(DISTRIB_BASE_PATH, "bin/logmover")

# relative to the distribution base path, where is the installer program?
INSTALLER_SUBDIR = "bin"

# underneath of $prefix, where do the actual installs of different
# programs get put?
APP_SUBDIR = "apps"

# Where are the sample scribe config files to change
SCRIBE_CONF_INPUTS_PATH = os.path.join(DEPS_PATH, "scribe-conf")

# Underneath of $prefix/apps/, where do all the individual programs go?
# TODO (aaron): 0.2 Need some way of embedding this in the build process
# so that we don't have to manually change this every time.
HADOOP_VERSION = "0.18.2-patched"
HADOOP_INSTALL_SUBDIR = "hadoop-" + HADOOP_VERSION
HADOOP_PACKAGE = "hadoop-" + HADOOP_VERSION + ".tar.gz"

# Hive and Pig don't have formal releases; we track their svn repository
# version numbers from when we froze their commits.

HIVE_VERSION = "r725920"
HIVE_INSTALL_SUBDIR = "hive-" + HIVE_VERSION
HIVE_PACKAGE = "hive-" + HIVE_VERSION + ".tar.gz"

PIG_VERSION = "0.1.1"
PIG_INSTALL_SUBDIR = "pig-" + PIG_VERSION
PIG_PACKAGE = "pig-" + PIG_VERSION + ".tar.gz"

SCRIBE_INSTALL_SUBDIR = "scribe"
SCRIBE_PACKAGE = "scribe.tar.gz"

# TODO(aaron): 0.2 Need 'svnstring' or something of the like to handle this.
DISTRIB_VERSION = "0.1.0"
<|MERGE_RESOLUTION|>--- conflicted
+++ resolved
@@ -352,14 +352,7 @@
 # holds all the packages?
 PACKAGE_PATH = os.path.join(DISTRIB_BASE_PATH, "packages/")
 
-<<<<<<< HEAD
-# Refer to DISTRIB_BASE_PATH to understand how the DEPS_PATH
-# variable is determined
-#
-# The location of the distributed dependencies
-=======
 # OS-specific library dependencies
->>>>>>> e8244e95
 DEPS_PATH = os.path.join(DISTRIB_BASE_PATH, "deps")
 
 # Refer to DISTRIB_BASE_PATH to understand how the LOGMOVER_PATH
