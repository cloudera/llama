# (c) Copyright 2008 Cloudera, Inc.
#
# @author aaron
#
# All system-wide constants used in the distribution installer

import os
import com.cloudera.util.output as output

#######################################################################
### Here are the constants for all properties keys we use in the installer ###

# if true, then we never prompt for user input
UNATTEND_INSTALL_KEY   = "install.unattended"

# values for UNATTEND_INSTALL_KEY
INSTALL_UNATTENDED_VAL = True
INSTALL_INTERACTIVE_VAL = False

# we assume there's a user at the controls unless they specifically
# tell us otherwise.
UNATTEND_DEFAULT = False

# by default, if localhost is in the slaves file, the installer will
# not deploy to this host. Hadoop's start/stop scripts also depend on
# Hadoop being installed on the same path on all machines. But for
# testing purposes, we want to be able to override both of these.
TEST_MODE_KEY = "test.mode"
TEST_MODE_DEFAULT = False

# this is set in global prereq config phase; this is ordinarily set to
# the same as install.prefix, unless test.mode is True
REMOTE_PREFIX_KEY = "remote.prefix"

# if not empty, deploy the distribution to the slaves in this file
INSTALL_SLAVES_KEY = "install.slaves.file"

# select components to install
INSTALL_HADOOP_KEY = "hadoop.install"
INSTALL_HIVE_KEY   = "hive.install"
INSTALL_PIG_KEY    = "pig.install"
INSTALL_SCRIBE_KEY = "scribe.install"
OVERWRITE_HTDOCS_KEY = "ovewrite.htdocs"

MAKE_DFS_HOSTS_KEY = "dfs.hosts.create"
MAKE_DFS_EXCLUDES_KEY = "dfs.excludes.create"

# by default, we install all packages. Doing this just for good practice
# in case we include some "optional" packages later.
INSTALL_HADOOP_DEFAULT = True
INSTALL_HIVE_DEFAULT   = True
INSTALL_PIG_DEFAULT    = True
INSTALL_SCRIBE_DEFAULT = True
OVERWRITE_HTDOCS_DEFAULT = False

# arguments controlling hadoop-specific installation
HADOOP_MASTER_ADDR_KEY = "hadoop.master.addr"
HADOOP_SLAVES_FILE_KEY = "hadoop.slaves.file"
HADOOP_SITE_FILE_KEY   = "hadoop.site.file"
HADOOP_USER_NAME_KEY   = "hadoop.user.name"

# what username do we run hadoop as if we are running this as root?
# (We run as the current user if non-root)
HADOOP_USER_NAME_DEFAULT = "hadoop"

HADOOP_PROFILE_KEY     = "hadoop.profile" # master or slave?

# values for HADOOP_PROFILE_KEY
PROFILE_MASTER_VAL = False
PROFILE_SLAVE_VAL = True

# how do we log into other systems to perform remote setups?
SSH_IDENTITY_KEY = "ssh.identity"
SSH_USER_KEY     = "ssh.user"

JOB_TRACKER_KEY = "job.tracker"
NAMENODE_KEY     = "namenode"

# which JT do we connect pig jobs to?
PIG_JOBTRACKER_KEY = JOB_TRACKER_KEY

# which HDFS does Hive's metastore live in
HIVE_NAMENODE_KEY = NAMENODE_KEY

# Java-specific options
JAVA_HOME_KEY = "java.home"

# where do we install the distribution to
INSTALL_PREFIX_KEY = "install.prefix"
INSTALL_PREFIX_DEFAULT = "/usr/share/cloudera"

UPLOAD_PREFIX_KEY = "install.upload.prefix"
UPLOAD_PREFIX_DEFAULT = "/tmp/cloudera/"

# where is the installer itself located? We assume other files are in
# various locations relative to the directory of the "install" python script
# itself. For debugging purposes, we may want to override this.
INSTALL_BINDIR_KEY = "install.bin.dir"


# it is important in the general case that this be the same as the local
# install prefix, but for testing purposes we will want to be able to override
REMOTE_PREFIX_KEY = "remote.prefix"
REMOTE_PREFIX_DEFAULT = INSTALL_PREFIX_DEFAULT

# do we format hdfs?
FORMAT_DFS_KEY = "hadoop.hdfs.format"
FORMAT_DFS_DEFAULT = False

# where do we set up the 'etc' dir ?
CONFIG_DIR_KEY = "cloudera.etc.dir"
CONFIG_DIR_DEFAULT = "/etc/cloudera"

# if True, we allow enabling of native compression
ALLOW_NATIVE_COMPRESSION_KEY = "mapred.compression.allow"
ALLOW_NATIVE_COMPRESSION_DEFAULT = True

# if we need to ask the user to do text editing of files, what editor?
EDITOR_KEY = "editor"

# if this is unspecified, run vi, since Linux Standards Base
# says it must exist. (Only editor we can bank on)
EDITOR_DEFAULT = "vi"

# where do we load properties from?
PropsFileFlagLong = "--properties"
PropsFileFlag = "-p"

# If this file is found in the cwd, we load it before parsing arguments
defaultPropertyFileName = "install.properties"

# The installer maintains a log file...
# where should it go, by default?
DEFAULT_LOG_FILENAME = "cloudera-installer.log"

# this should hold more information than is printed to the screen by default.
DEFAULT_LOG_VERBOSITY = output.VERBOSE

#######################################################################
### Some more constants affecting the installer system itself

# TODO (aaron): 0.2 - Allow the user to change these settings

# how many tries do we make when uploading to any given host
NUM_SCP_RETRIES = 3

# How many hosts do we access at the same time when doing scpall's
NUM_SCP_PARALLEL_THREADS = 8

# since ssh returns the exit status of the underlying program too,
# we actually don't perform retries of ssh commands. If the command
# fails the first time, that's all there is to it.
NUM_SSH_RETRIES = 1

# How many hosts do we access at the same time when doing sshall's?
NUM_SSH_PARALLEL_THREADS = 16

# Wait at most 300 seconds (5 minutes) for safe mode to exit.
MAX_SAFE_MODE_WAIT_TIME = 300

#######################################################################
### The following constants are from hadoop itself, relating to its config
### in hadoop-default.xml, hadoop-site.xml, etc.

# basic config
MAPRED_JOB_TRACKER = "mapred.job.tracker"
FS_DEFAULT_NAME = "fs.default.name"

FS_TRASH_INTERVAL = "fs.trash.interval"

HADOOP_TMP_DIR = "hadoop.tmp.dir"
DFS_DATA_DIR = "dfs.data.dir"
DFS_NAME_DIR = "dfs.name.dir"
MAPRED_LOCAL_DIR = "mapred.local.dir"


# advanced config settings below here.

REDUCES_PER_JOB = "mapred.reduce.tasks"

MAPS_PER_NODE = "mapred.tasktracker.map.tasks.maximum"
REDUCES_PER_NODE = "mapred.tasktracker.reduce.tasks.maximum"

MAPRED_CHILD_JAVA_OPTS = "mapred.child.java.opts"
MAPRED_CHILD_ULIMIT = "mapred.child.ulimit"
DFS_DATANODE_THREADS = "dfs.datanode.handler.count"
DFS_DATANODE_RESERVED = "dfs.datanode.du.reserved"
DFS_PERMISSIONS = "dfs.permissions"
DFS_REPLICATION = "dfs.replication"
DFS_BLOCK_SIZE = "dfs.block.size"

DFS_NAMENODE_THREADS = "dfs.namenode.handler.count"
JOBTRACKER_THREADS = "mapred.job.tracker.handler.count"

IO_SORT_FACTOR = "io.sort.factor"
IO_SORT_MB = "io.sort.mb"
IO_FILEBUF_SIZE = "io.file.buffer.size"

MAPRED_PARALLEL_COPIES = "mapred.reduce.parallel.copies"
TASKTRACKER_HTTP_THREADS = "tasktracker.http.threads"

MAPRED_SPECULATIVE_MAP =  "mapred.map.tasks.speculative.execution"
MAPRED_SPECULATIVE_REDUCE = "mapred.reduce.tasks.speculative.execution"

MAPRED_SUBMIT_REPLICATION = "mapred.submit.replication"

# where does the 2nn's data go
NN2_CHECKPOINT_DIR = "fs.checkpoint.dir"

MAPRED_SYSTEM_DIR = "mapred.system.dir"
MAPRED_TEMP_DIR = "mapred.temp.dir"


# autoconfigure these for the user
DFS_HOSTS_FILE = "dfs.hosts"
DFS_EXCLUDE_FILE = "dfs.hosts.exclude"

# This is a list of properties we configure
# that should be marked "final" in hadoop-site
finalHadoopProperties = [
  FS_TRASH_INTERVAL,
  HADOOP_TMP_DIR,
  DFS_DATA_DIR,
  DFS_NAME_DIR,
  MAPRED_LOCAL_DIR,
  MAPS_PER_NODE,
  REDUCES_PER_NODE,
  MAPRED_CHILD_ULIMIT,
  DFS_DATANODE_THREADS,
  DFS_DATANODE_RESERVED,
  DFS_PERMISSIONS,
  DFS_BLOCK_SIZE,
  DFS_NAMENODE_THREADS,
  JOBTRACKER_THREADS,
  TASKTRACKER_HTTP_THREADS,
  NN2_CHECKPOINT_DIR,
  MAPRED_TEMP_DIR,
  DFS_HOSTS_FILE,
  DFS_EXCLUDE_FILE ]


# some default values we suggest for them
DEFAULT_JT_PORT = 9001
DEFAULT_NN_PORT = 9000

ONE_DAY_IN_MINUTES = 24 * 60

DEFAULT_TRASH_INTERVAL = ONE_DAY_IN_MINUTES

HADOOP_TMP_DEFAULT = "/tmp/hadoop-${user.name}"

DEFAULT_RAM_GUESS = 2048
DEFAULT_CORES_GUESS = 2

# MapReduce is likely to pitch a fit with less than this much heap
MIN_CHILD_HEAP = 200

# This is Hadoop's default. Let's leave it here for now.
DEFAULT_DATANODE_THREADS = 3

ONE_GB_IN_BYTES = 1024 * 1024 * 1024
DEFAULT_RESERVED_DU = ONE_GB_IN_BYTES

# 128 MB default blocks
DEFAULT_BLOCK_SIZE = 128 * 1024 * 1024

# This is hadoop's default maximum hdfs replication factor.
DFS_MAX_REP = 512

DEFAULT_REPLICATION = 3

# Minimum threads we recommend a NN/JT to have
MIN_DAEMON_THREADS = 5

# Maximum threads we recommend a NN/JT to have
MAX_DAEMON_THREADS = 128

# io.file.buffer.size should be much bigger than 4K
DEFAULT_FILEBUF_SIZE = 65536

# minimum ulimit we will allow for a child is 512 MB
# to ensure that Java definitely has room to launch
MIN_ULIMIT = 512 * 1024

# mapred.parallel.copies recommendation bounds
MIN_PARALLEL_COPIES = 5
MAX_PARALLEL_COPIES = 100

DEFAULT_SPECULATIVE_MAP = True
DEFAULT_SPECULATIVE_REDUCE = False

# This is Hadoop's default submit replication.
# We use it as a minimum, and take Hadoop's recommendation to use
# sqrt(|nodes|), but only if it's > 10
MIN_SUBMIT_REPLICATION = 10

# never allow replication factors higher than the DFS maximum, or
# Hadoop will throw errors on job creation.
MAX_SUBMIT_REPLICATION = DFS_MAX_REP

DEFAULT_MAPRED_SYS_DIR = "/hadoop/system/mapred"


#######################################################################
# Hive configuration

HIVE_WAREHOUSE_DIR = "/user/hive/warehouse"


#######################################################################
# The following section deals with paths associated with the layout of
# the packages within the installer itself and their destinations relative
# to the install prefix

# Given the path to the 'installer' program via sys.argv[0], what path,
# when joined with dirname(installer) gives us the base of the installation
# system?
DISTRIB_BASE_PATH = ".."

# What subdir of the installation system (Relative to the 'install' program)
# holds all the packages?
PACKAGE_PATH = os.path.join(DISTRIB_BASE_PATH, "packages/")

# The path to installer dependencies such as starter configuration files, etc
DEPS_PATH = os.path.join(DISTRIB_BASE_PATH, "deps/")

# relative to the distribution base path, where is the installer program?
INSTALLER_SUBDIR = "bin"

# underneath of $prefix, where do the actual installs of different
# programs get put?
APP_SUBDIR = "apps"

# Underneath of $prefix/apps/, where do all the individual programs go?
# TODO (aaron): 0.2 Need some way of embedding this in the build process
# so that we don't have to manually change this every time.
HADOOP_VERSION = "0.18.2-patched"
HADOOP_INSTALL_SUBDIR = "hadoop-" + HADOOP_VERSION
HADOOP_PACKAGE = "hadoop-" + HADOOP_VERSION + ".tar.gz"

# Hive and Pig don't have formal releases; we track their svn repository
# version numbers from when we froze their commits.

HIVE_VERSION = "r725920"
HIVE_INSTALL_SUBDIR = "hive-" + HIVE_VERSION
HIVE_PACKAGE = "hive-" + HIVE_VERSION + ".tar.gz"

PIG_VERSION = "0.1.1"
PIG_INSTALL_SUBDIR = "pig-" + PIG_VERSION
PIG_PACKAGE = "pig-" + PIG_VERSION + ".tar.gz"

<<<<<<< HEAD
LIGHTTPD_UBUNTU_HTDOCS = "/var/www"
LIGHTTPD_FC_HTDOCS = "/srv/www/lighttpd"

# this exists within HADOOP_INSTALL_SUBDIR
PORTAL_SRC_LOCATION = "webapps/portal"
=======
# TODO(aaron): 0.2 Need 'svnstring' or something of the like to handle this.
DISTRIB_VERSION = "0.1.0"
>>>>>>> d8443221
<|MERGE_RESOLUTION|>--- conflicted
+++ resolved
@@ -349,13 +349,11 @@
 PIG_INSTALL_SUBDIR = "pig-" + PIG_VERSION
 PIG_PACKAGE = "pig-" + PIG_VERSION + ".tar.gz"
 
-<<<<<<< HEAD
 LIGHTTPD_UBUNTU_HTDOCS = "/var/www"
 LIGHTTPD_FC_HTDOCS = "/srv/www/lighttpd"
 
-# this exists within HADOOP_INSTALL_SUBDIR
-PORTAL_SRC_LOCATION = "webapps/portal"
-=======
 # TODO(aaron): 0.2 Need 'svnstring' or something of the like to handle this.
 DISTRIB_VERSION = "0.1.0"
->>>>>>> d8443221
+
+# this exists within HADOOP_INSTALL_SUBDIR
+PORTAL_SRC_LOCATION = "webapps/portal"