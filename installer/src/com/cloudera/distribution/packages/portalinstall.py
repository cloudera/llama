--- conflicted
+++ resolved
@@ -30,11 +30,7 @@
     files = os.listdir(htdocs)
     if len(files) != 0:
       overwrite_flag = self.properties.getProperty(OVERWRITE_HTDOCS_KEY, \
-<<<<<<< HEAD
                                         OVERWRITE_HTDOCS_DEFAULT)
-=======
-                                                    OVERWRITE_HTDOCS_DEFAULT)
->>>>>>> a8fd0c0b
 
       # if they do exist and we're in unattended mode, break with errors
       if self.isUnattended() and not overwrite_flag:
