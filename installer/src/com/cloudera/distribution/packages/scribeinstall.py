# (c) Copyright 2008 Cloudera, Inc.
#
# module: com.cloudera.distribution.packages.scribeinstall
#
# Defines the ToolInstall instance that installs Scribe

import os
import socket
import time

import com.cloudera.distribution.arch as arch
from   com.cloudera.distribution.constants import *
import com.cloudera.distribution.dnsregex as dnsregex
from   com.cloudera.distribution.installerror import InstallError
import com.cloudera.distribution.toolinstall as toolinstall
import com.cloudera.util.output as output
import com.cloudera.util.prompt as prompt
import com.cloudera.tools.dirutils as dirutils
import com.cloudera.tools.shell as shell


class ScribeInstall(toolinstall.ToolInstall):
  def __init__(self, properties):
    toolinstall.ToolInstall.__init__(self, "Scribe", properties)

    self.addDependency("Hadoop")
    self.addDependency("LogMover")
    self.addDependency("Portal")

    self.hostname = socket.getfqdn()
    self.scribeLogHome = None
    self.scribeUser = SCRIBE_USER
    self.masterHost = None
    self.isScribeStarted = False


  def precheck(self):
    """ If anything must be verified before we even get going, check those
        constraints in this method """

<<<<<<< HEAD
  def install(self):
    """ Run the installation itself. """
    pass
    # TODO:
    # - install Scribe and dependencies (specified below)
    # - modify log4j.xml as to allow for the Scribe appender and also
    #   to have the node's hostname added
    # - add Scribe appender and libraries to HADOOP_CLASSPATH
    #    -- do this by just appending hadop-site.env
    # - install configuration files

    # TODO: tell the user how to start Scribe
    # TODO: tell the user to add LD_LIBRARY_PATH to their env

    # dependencies:
    #  -python
    #  -python-dev
    #  -ruby
    #  -libevent-dev
=======
    # Check that the scribe user account exists
    try:
      shell.shLines("getent passwd \"" + self.scribeUser + "\"")
      output.printlnVerbose("Found username: " + self.scribeUser)
    except shell.CommandError:
      raise InstallError( \
          "You must create the 'scribe' username to install scribe")

>>>>>>> e8244e95

  def configure(self):
    """ Run the configuration stage. This is responsible for
        setting up the config files and asking any questions
        of the user. The software is not installed yet """


    # Set scribeLogHome; this should not end with a '/'; we trim if it does.
    maybeLogHome = self.properties.getProperty(SCRIBE_LOG_DIR_KEY, \
        SCRIBE_LOG_DIR_DEFAULT)

    if not self.isUnattended():
      self.scribeLogHome = prompt.getString( \
          "Where should Scribe store log files?", maybeLogHome, True)
    else:
      self.scribeLogHome = maybeLogHome

    if self.scribeLogHome == None or len(self.scribeLogHome) == 0:
      raise InstallError("Invalid Scribe log dir; set with --scribe-log-dir")

    # remove any trailing '/' characters.
    while self.scribeLogHome.endswith(os.sep):
      self.scribeLogHome = self.scribeLogHome[0:len(self.scribeLogHome)-1]


    # Determine the hostname for the master scribe server
    if self.isMaster():
      self.masterHost = self.hostname
    else:
      self.masterHost = self.properties.getProperty(SCRIBE_MASTER_ADDR_KEY)
      if not self.isUnattended():
        self.masterHost = prompt.getString( \
            "What is the hostname for the Scribe master server?",
            self.masterHost, True)
      if self.masterHost == None:
        raise InstallError("Scribe master hostname not set; " \
            + "please configure one with --scribe-master")

    # Check the hostname for RFC 1035 compliance.
    if not dnsregex.isIpAddress(self.masterHost) \
        and not dnsregex.isDnsName(self.masterHost):
      raise InstallError("Scribe master hostname is invalid.")


  def installPythonDev(self):
    """ Install python development packages """
    pythonDevPkg = { arch.PACKAGE_MGR_DEBIAN: ["python-dev"],
                     arch.PACKAGE_MGR_RPM: ["python-devel"] }
    self.installPackage(pythonDevPkg)


  def installRuby(self):
    """ Install ruby interpreter """
    rubyPkg = { arch.PACKAGE_MGR_DEBIAN: ["ruby1.8", "ruby1.8-dev"],
                arch.PACKAGE_MGR_RPM: ["ruby", "ruby-devel"] }
    self.installPackage(rubyPkg)

  def installLibEvent(self):
    """ Install libevent library and headers """
    libEventPkg = { arch.PACKAGE_MGR_DEBIAN: ["libevent1", "libevent-dev"],
                    arch.PACKAGE_MGR_RPM: ["libevent", "libevent-devel"] }
    self.installPackage(libEventPkg)

  def getFinalInstallPath(self):
    """ Return the dirname where scribe is installed to. """
    return os.path.join(self.getInstallBasePath(), SCRIBE_INSTALL_SUBDIR)

  def installScribe(self):
    """ Unpack architecture-specific build of scribe. """

    # Figure out which input file we want
    archDetector = arch.getArchDetector()
    archStr = archDetector.getArchString()
    tarballFile = os.path.join(DEPS_PATH, archStr, SCRIBE_PACKAGE)

    # make the output directory
    installPath = self.getFinalInstallPath()
    dirutils.mkdirRecursive(installPath)

    # actually unzip it.
    cmd = "tar -zxf \"" + tarballFile + "\" -C \"" + installPath + "\""
    try:
      shell.sh(cmd)
    except shell.CommandError, ce:
      raise InstallError("Error unpacking Scribe (tar returned error)")

    # This contains a sub-tarball full of libraries. Unzip this.
    libTarball = os.path.join(installPath, "scribe_libs.tar.gz")
    libPath = os.path.join(installPath, "lib")
    try:
      dirutils.mkdirRecursive(libPath)
    except OSError, ose:
      raise InstallError("Could not create scribe lib dir.\nReason: %(ose)s" \
          % { "ose" : str(ose) })

    cmd = "tar -zxf \"" + libTarball + "\" -C \"" + libPath + "\""
    try:
      shell.sh(cmd)
    except shell.CommandError, ce:
      raise InstallError("Error unpacking Scribe libs (tar returned error)")

    # and now delete the tarball; no longer useful.
    try:
      os.remove(libTarball)
    except OSError:
      raise InstallError("Error removing Scribe library tarball")


  def writeLibWrapper(self):
    """ Set LD_LIBRARY_PATH in a bash script that then runs scribed """

    installPath = os.path.abspath(os.path.join(self.getFinalInstallPath(),
        "lib"))

    fbLibPath = os.path.join(installPath, "fb303")
    boostLibPath = os.path.join(installPath, "boost")
    thriftLibPath = os.path.join(installPath, "thrift")

    ldLibraryPath = fbLibPath + ":" + boostLibPath + ":" + thriftLibPath \
        + ":$LD_LIBRARY_PATH"

    wrapperFileName = os.path.join(self.getFinalInstallPath(), \
        SCRIBE_WRAPPER_NAME)
    output.printlnVerbose("Writing scribe wrapper script to " + wrapperFileName)
    dateStr = time.asctime()

    localConfFile = os.path.join(self.getFinalInstallPath(), \
        "scribe_local.conf")
    masterConfFile = os.path.join(self.getFinalInstallPath(), \
        "scribe_central.conf")

    try:
      handle = open(wrapperFileName, "w")
      handle.write("""#!/bin/bash
#
# Scribe launcher script
# Autogenerated by Cloudera Hadoop Installer %(ver)s
# on %(thedate)s
#
# Usage: %(selfname)s
# Runs the local scribe server
#

bindir=`dirname $0`
bindir=`cd $bindir && pwd`
export LD_LIBRARY_PATH=%(ldLibPath)s

nohup ${bindir}/scribed %(localConfFile)s 2</dev/null </dev/null >/dev/null &
""" % {  "ver"           : DISTRIB_VERSION,
         "thedate"       : dateStr,
         "selfname"      : SCRIBE_WRAPPER_NAME,
         "ldLibPath"     : ldLibraryPath,
         "localConfFile" : localConfFile
      })

      if self.isMaster():
        # Also start the master scribe daemon
        handle.write("""
nohup ${bindir}/scribed %(masterConfFile)s 2</dev/null </dev/null >/dev/null &
""" % { "masterConfFile" : masterConfFile })

      handle.close()
    except IOError, ioe:
      raise InstallError("""
Could not write wrapper script for scribe launcher.
Reason: %(ioe)s
""" %  { "ioe" : str(ioe) })

    cmd = "chmod a+x \"" + wrapperFileName + "\""
    try:
      shell.sh(cmd)
    except shell.CommandError:
      raise InstallError("Could not make scribe launcher executable")


  def createPaths(self):
    """ Create directories for scribe to put log files in """

    dirutils.mkdirRecursive(self.scribeLogHome)
    localDir = os.path.join(self.scribeLogHome, "local")
    dirutils.mkdirRecursive(localDir)

    if self.isMaster():
      masterDir = os.path.join(self.scribeLogHome, "central")
      dirutils.mkdirRecursive(masterDir)

    cmd = "chown -R " + self.scribeUser + " " + self.scribeLogHome
    try:
      shell.sh(cmd)
    except shell.CommandError, ce:
      raise InstallError("Error creating directories for scribe")


  def installConfigFiles(self):
    """ Install and rewrite the several config files governing scribe """

    # Copy scribe config files into place
    # And install our variables with sed
    configSource = os.path.abspath(SCRIBE_CONF_INPUTS_PATH)
    configDest = os.path.abspath(self.getFinalInstallPath())

    localConfSrc = os.path.join(configSource, "scribe_local.conf")
    localConfDest = os.path.join(configDest, "scribe_local.conf")

    try:
      cmd = "cp \"" + localConfSrc + "\" \"" + configDest + "\""
      shell.sh(cmd)
    except shell.CommandError, ce:
      raise InstallError("Error copying config file for scribe")

    try:
      cmd = 'sed -i -e "s|SCRIBE_LOG_HOME|' + self.scribeLogHome + '|" ' \
          + localConfDest
      shell.sh(cmd)
      cmd = 'sed -i -e "s|SCRIBE_MASTER_HOST|' + self.masterHost + '|" ' \
          + localConfDest
      shell.sh(cmd)
    except shell.CommandError, ce:
      raise InstallError("Error rewriting config file for scribe")

    # master server gets scribe_central.conf too.
    if self.isMaster():
      masterConfSrc = os.path.join(configSource, "scribe_central.conf")
      masterConfDest = os.path.join(configDest, "scribe_central.conf")
      try:
        cmd = "cp \"" + masterConfSrc + "\" \"" + configDest + "\""
        shell.sh(cmd)
      except shell.CommandError, ce:
        raise InstallError("Error copying config file for scribe")

      try:
        cmd = 'sed -i -e "s|SCRIBE_LOG_HOME|' + self.scribeLogHome + '|" ' \
            + masterConfDest
        shell.sh(cmd)
      except shell.CommandError, ce:
        raise InstallError("Error rewriting config file for scribe")


    # Configure Hadoop's conf/log4j.xml file:
    # The string "hostname.domain" should be replaced with my fqdn
    # Line 65 "<!--<appender-ref ref="scribe-async"/>-->" should be
    # uncommented.
    hadoopInstaller = toolinstall.getToolByName("Hadoop")
    if hadoopInstaller == None:
      # Really shouldn't get here.
      raise InstallError("Error: Scribe installation depends on Hadoop")

    log4jConfFile = os.path.join(hadoopInstaller.getConfDir(), "log4j.xml")
    try:
      cmd = 'sed -i -e "s/hostname.domain/' + self.hostname + '/" ' \
          + log4jConfFile
      shell.sh(cmd)

      badText = "<!--<appender-ref ref=\"scribe-async\"/>-->"
      goodText = "<appender-ref ref=\"scribe-async\"/>"

      cmd = "sed -i -e 's|" + badText + "|" + goodText + "|' " + log4jConfFile
      shell.sh(cmd)
    except shell.CommandError, ce:
      raise InstallError("Error rewriting Hadoop Log4j configuration")




  def install(self):
    """ Run the installation itself. """

    # install dependency packages:
    self.installPythonDev()
    self.installRuby()
    self.installLibEvent()

    self.installScribe()

    # Write a bash script that sets LD_LIBRARY_PATH and invokes scribed
    self.writeLibWrapper()

    self.createPaths()
    self.installConfigFiles()


  def getScribeUserSudo(self):
    """ Return the sudo cmd prefix to launch scribed as the scribe user """

    if self.scribeUser != "root":
      return "sudo -u " + self.scribeUser + " "
    else:
      return ""


  def postInstall(self):
    """ Run any post-installation activities. This occurs after
        all ToolInstall objects have run their install() operations. """

    self.createInstallSymlink("scribe")
    self.createEtcSymlink("scribe", self.getFinalInstallPath())

    if self.mayStartDaemons():
      # Start scribed.
      output.printlnInfo("Starting local scribe server")
      cmd = os.path.join(self.getFinalInstallPath(), SCRIBE_WRAPPER_NAME)
      try:
        shell.sh(self.getScribeUserSudo() + cmd)
        self.isScribeStarted = True
      except shell.CommandError:
        output.printlnError("Error: Could not start scribed.")


  def verify(self):
    """ Run post-installation verification tests, if configured """
    # TODO: Verify Scribe (0.2)
    pass


  def getRedeployArgs(self):
    """ Provide any command-line arguments to the installer on the slaves """
    args = []

    args.append("--scribe-log-dir")
    args.append(self.scribeLogHome)
    args.append("--scribe-master")
    args.append(self.hostname)

    return args


  def printFinalInstructions(self):
    """ Last instructions to the user on how to finish launching scribe """

    cmd = os.path.join(self.getFinalInstallPath(), SCRIBE_WRAPPER_NAME)
    output.printlnInfo("""
To aggregate logs from all hosts, scribed must be started on each machine.
scribed can be started by running the command:
%(cmd)s

You may wish to put this command in your rc.local file to start scribe on
boot.
""" % { "cmd" : cmd })

    if self.isScribeStarted:
      output.printlnInfo("Note: scribed has already been started.")
<|MERGE_RESOLUTION|>--- conflicted
+++ resolved
@@ -37,37 +37,6 @@
   def precheck(self):
     """ If anything must be verified before we even get going, check those
         constraints in this method """
-
-<<<<<<< HEAD
-  def install(self):
-    """ Run the installation itself. """
-    pass
-    # TODO:
-    # - install Scribe and dependencies (specified below)
-    # - modify log4j.xml as to allow for the Scribe appender and also
-    #   to have the node's hostname added
-    # - add Scribe appender and libraries to HADOOP_CLASSPATH
-    #    -- do this by just appending hadop-site.env
-    # - install configuration files
-
-    # TODO: tell the user how to start Scribe
-    # TODO: tell the user to add LD_LIBRARY_PATH to their env
-
-    # dependencies:
-    #  -python
-    #  -python-dev
-    #  -ruby
-    #  -libevent-dev
-=======
-    # Check that the scribe user account exists
-    try:
-      shell.shLines("getent passwd \"" + self.scribeUser + "\"")
-      output.printlnVerbose("Found username: " + self.scribeUser)
-    except shell.CommandError:
-      raise InstallError( \
-          "You must create the 'scribe' username to install scribe")
-
->>>>>>> e8244e95
 
   def configure(self):
     """ Run the configuration stage. This is responsible for
