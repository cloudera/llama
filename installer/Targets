#!/usr/bin/python
#
# (c) Copyright 2008 Cloudera, Inc.
#
# Installation system for Cloudera Hadoop
#



<<<<<<< HEAD
installerTarget = PythonTarget(
=======
installer = PythonTarget(
>>>>>>> fef9267e
  sources=[ "src/install",
            "src/com"],
  requiredTargets=[ "python/Common" ])

<<<<<<< HEAD
installerTest = PythonTestTarget(
  sources = ["test/com/"],
  mainModule = "com.cloudera.distribution.alltests",
  requiredTargets = [":installerTarget",
                     "python/Common"])
=======

# packaging the installer up for use in the tarball
release = PythonRedistTarget(
  distribName     = "installer",
  requiredTargets = [ ":installer" ])
>>>>>>> fef9267e
<|MERGE_RESOLUTION|>--- conflicted
+++ resolved
@@ -5,27 +5,18 @@
 # Installation system for Cloudera Hadoop
 #
 
-
-
-<<<<<<< HEAD
-installerTarget = PythonTarget(
-=======
 installer = PythonTarget(
->>>>>>> fef9267e
   sources=[ "src/install",
             "src/com"],
   requiredTargets=[ "python/Common" ])
 
-<<<<<<< HEAD
 installerTest = PythonTestTarget(
   sources = ["test/com/"],
   mainModule = "com.cloudera.distribution.alltests",
-  requiredTargets = [":installerTarget",
+  requiredTargets = [":installer",
                      "python/Common"])
-=======
 
 # packaging the installer up for use in the tarball
 release = PythonRedistTarget(
   distribName     = "installer",
   requiredTargets = [ ":installer" ])
->>>>>>> fef9267e
