--- conflicted
+++ resolved
@@ -7,19 +7,11 @@
      "apache": { "fetch": "ssh://git@git.sf.cloudera.com/apache-%s.git" }},
  
   "projects":
-<<<<<<< HEAD
-    {"hadoop": { "refspec": "cdh-0.20", "dir":"repos/hadoop", "remotes": ["origin", "apache"] },
+    {"hadoop": { "refspec": "cdh-0.20.0", "dir":"repos/hadoop", "remotes": ["origin", "apache"] },
      "pig": {"refspec": "cdh-0.18", "dir": "repos/pig", "remotes": ["origin", "apache"]},
      "hive": {"refspec": "cdh-0.18", "dir": "repos/hive", "remotes": ["origin", "apache"]},
 
-     "hadoop-package": { "refspec": "cdh-0.20", "dir": "repos/hadoop-package"},
-=======
-    {"hadoop": { "refspec": "cdh-0.18.3", "dir":"repos/hadoop", "remotes": ["origin", "apache"] },
-     "pig": {"refspec": "cdh-0.18", "dir": "repos/pig", "remotes": ["origin", "apache"]},
-     "hive": {"refspec": "cdh-0.18", "dir": "repos/hive", "remotes": ["origin", "apache"]},
-
-     "hadoop-package": { "refspec": "cdh-0.18.3", "dir": "repos/hadoop-package"},
->>>>>>> fc7c5081
+     "hadoop-package": { "refspec": "cdh-0.20.0", "dir": "repos/hadoop-package"},
      "hive-package": { "refspec": "cdh-0.18", "dir": "repos/hive-package"},
      "pig-package": { "refspec": "cdh-0.18", "dir": "repos/pig-package"},
      "pristine-tarballs": { "dir": "repos/pristine"},
