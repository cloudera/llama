--- conflicted
+++ resolved
@@ -7,22 +7,13 @@
      "apache": { "fetch": "ssh://git@git.sf.cloudera.com/apache-%s.git" }},
  
   "projects":
-<<<<<<< HEAD
     {"hadoop": { "refspec": "cdh-0.20", "dir":"repos/hadoop", "remotes": ["origin", "apache"] },
-     "pig": {"refspec": "tags/release-0.2.0", "dir": "repos/pig", "remotes": ["apache"]},
-     "hive": {"refspec": "tags/release-0.3.0", "dir": "repos/hive", "remotes": ["apache"]},
-     "hadoop-package": { "refspec": "cdh-0.20", "dir": "repos/hadoop-package"},
-     "hive-package": { "dir": "repos/hive-package"},
-     "pig-package": { "dir": "repos/pig-package"},
-=======
-    {"hadoop": { "refspec": "cdh-0.18", "dir":"repos/hadoop", "remotes": ["origin", "apache"] },
      "pig": {"refspec": "cdh-0.18", "dir": "repos/pig", "remotes": ["origin", "apache"]},
      "hive": {"refspec": "cdh-0.18", "dir": "repos/hive", "remotes": ["origin", "apache"]},
 
-     "hadoop-package": { "refspec": "cdh-0.18", "dir": "repos/hadoop-package"},
+     "hadoop-package": { "refspec": "cdh-0.20", "dir": "repos/hadoop-package"},
      "hive-package": { "refspec": "cdh-0.18", "dir": "repos/hive-package"},
      "pig-package": { "refspec": "cdh-0.18", "dir": "repos/pig-package"},
->>>>>>> 8bfc396d
      "pristine-tarballs": { "dir": "repos/pristine" }
     }
 }