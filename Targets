#!/usr/bin/python
#
# (c) Copyright 2008 Cloudera, Inc.
#
# Master Targets file for Cloudera Hadoop distribution (CH) system


# List of all distribution editions we compile from this tree.
# This is the default target.
allDistributions = EmptyPackageTarget(
  requiredTargets = [ ":supportedDistro" ])

# Scribe required libraries
libfb303Component = FileComponent(
  srcFile = "scribe-log4j/lib/libfb303.jar",
  destDir = "build/hadoop-0.18.2-patched/src/contrib/scribe-log4j/lib",)

libthriftComponent = FileComponent(
  srcFile = "scribe-log4j/lib/libthrift.jar",
  destDir = "build/hadoop-0.18.2-patched/src/contrib/scribe-log4j/lib",)

libfb303Component2 = FileComponent(
  srcFile = "scribe-log4j/lib/libfb303.jar",
  destDir = "src/contrib/scribe-log4j/lib",)

libthriftComponent2 = FileComponent(
  srcFile = "scribe-log4j/lib/libthrift.jar",
  destDir = "src/contrib/scribe-log4j/lib",)

# remove log4j.properties
log4jpropComponent = ExcludeComponent(
  name = "conf/log4j.properties",)

log4jpropComponent2 = ExcludeComponent(
  name = "build/hadoop-0.18.2-patched/conf/log4j.properties",)

#nn and jt JSP change dependencies
bluebarComponent = FileComponent(
  srcFile = "nn+jt_jsp/static/images/bluebar.png",
  destDir = "build/hadoop-0.18.2-patched/src/webapps/static/images/",)

logoComponent = FileComponent(
  srcFile = "nn+jt_jsp/static/images/logo.png",
  destDir = "build/hadoop-0.18.2-patched/src/webapps/static/images/",)

bluebarComponent2 = FileComponent(
  srcFile = "nn+jt_jsp/static/images/bluebar.png",
  destDir = "src/webapps/static/images/",)

logoComponent2 = FileComponent(
  srcFile = "nn+jt_jsp/static/images/logo.png",
  destDir = "src/webapps/static/images/",)

# Compile a Hadoop redist tarball to put in the distribution

# include the pre-compiled native libs, since we don't build those ourselves
hadoopNativeLibs = DirComponent(
  srcDir  = "native",
  destDir = "build/hadoop-0.18.2-patched/lib/native")

# include the portal source code
portalComponent = DirComponent(
  srcDir  = "portal/src",
  destDir = "src/webapps/portal")

supportedHadoopPackage = HadoopPackageTarget(
  packageName   = "distrib-hadoop",
  baseHadoopDir = "thirdparty/hadoop-0.18.2",
  baseVersion   = "0.18.2",
  patchVersion  = "CH-0.1.0",
  patchPlan     = [
      "projects/HadoopDist/scribe-log4j/scribe_hadoop_trunk_v3.patch",
      "projects/HadoopDist/nn+jt_jsp/nn+jt_cloudera_0.18.2_noheader.patch",
                  ],
  components    = [ libfb303Component,
                    libthriftComponent,
                    libfb303Component2,
                    libthriftComponent2,
                    bluebarComponent,
                    logoComponent,
                    bluebarComponent2,
                    logoComponent2,
                    log4jpropComponent,
                    log4jpropComponent2,
                    hadoopNativeLibs,
                    portalComponent
                   ])

# components for packaging

# Hadoop itself!
hadoopComponent = PackageComponent(
  targetName = ":supportedHadoopPackage",
  includeZip = True,
  destDir    = "packages")

# the installation system
installerComponent = PackageComponent(
  targetName = "projects/HadoopDist/installer:release",
  includeZip = False, # we need this unpackacked
  destDir    = "bin")

# the log mover system
logMoverComponent = PackageComponent(
  targetName = "projects/HadoopDist/log_mover:release",
  includeZip = False, # we need this unpackacked
  destDir    = "bin")

# take the pig tgz package we assembled in thirdparty/pig/ and include that
# in our distribution package.
pigPackageComponent = PackageComponent(
  targetName = "thirdparty/pig-0.1.1:pigPackage",
  includeZip = True,
  destDir    = "packages")

# take the hive tgz package we assembled in thirdparty/hive/ and include
# this in our distribution package
hivePackageComponent = PackageComponent(
  targetName = "thirdparty/hive-chd-0.1.0:hivePackage",
  includeZip = True,
  destDir    = "packages")

<<<<<<< HEAD
docsComponent = DirComponent(
  srcDir = "doc",
  destDir = "doc")
=======
# dependencies such as scribe libraries, configuration files, etc
depsComponent = DirComponent(
  srcDir  = "deps",
  destDir = "deps")

# TODO: documentation component, any other scripts, etc
>>>>>>> a8fd0c0b

# There may be several versions of how we package the distribution.
# supportedDistro is the one released to support clients
supportedDistro = PackageTarget(
  packageName = "cloudera-hadoop",
  version     = "0.1.0",
  components  = [
    hadoopComponent,
    installerComponent,
    logMoverComponent,
    pigPackageComponent,
    hivePackageComponent,
<<<<<<< HEAD
    docsComponent
=======
    depsComponent,
>>>>>>> a8fd0c0b
  ])


# subdirectory targets:
#   installer -- guided and noattend python installation system
#   test      -- Cluster Test tool (not included in distro itself)
ProjectList(requiredTargets=[
  "projects/HadoopDist/installer",
  "projects/HadoopDist/test"
  ])


defaultTarget(allDistributions)
<|MERGE_RESOLUTION|>--- conflicted
+++ resolved
@@ -120,18 +120,14 @@
   includeZip = True,
   destDir    = "packages")
 
-<<<<<<< HEAD
 docsComponent = DirComponent(
-  srcDir = "doc",
+  srcDir  = "doc",
   destDir = "doc")
-=======
+
 # dependencies such as scribe libraries, configuration files, etc
 depsComponent = DirComponent(
   srcDir  = "deps",
   destDir = "deps")
-
-# TODO: documentation component, any other scripts, etc
->>>>>>> a8fd0c0b
 
 # There may be several versions of how we package the distribution.
 # supportedDistro is the one released to support clients
@@ -144,11 +140,8 @@
     logMoverComponent,
     pigPackageComponent,
     hivePackageComponent,
-<<<<<<< HEAD
+    depsComponent,
     docsComponent
-=======
-    depsComponent,
->>>>>>> a8fd0c0b
   ])
 
 
