--- conflicted
+++ resolved
@@ -163,11 +163,7 @@
 # supportedDistro is the one released to support clients
 supportedDistro = PackageTarget(
   packageName = "cloudera-hadoop",
-<<<<<<< HEAD
-  version     = "0.2.0",
-=======
   version     = ":version",
->>>>>>> 158db8ed
   components  = [
     hadoopComponent,
     installerComponent,
