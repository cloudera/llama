--- conflicted
+++ resolved
@@ -7,34 +7,21 @@
 # Set some version constants which appear throughout this project.
 
 # Version of Hadoop our system is based on:
-<<<<<<< HEAD
-base_hadoop_ver = "0.20.0"
-base_hadoop_branch = "0.20"
-
-=======
-
 # RPM release number
 rpm_release="12.cloudera.CH0_3"
 
 # Hadoop
-base_hadoop_ver = "0.18.3"
->>>>>>> 8bfc396d
+base_hadoop_ver = "0.20.0"
+
 hadoop_ver_string = "hadoop-" + base_hadoop_ver
 RegisterProperty('hadoop.repo', '%(srcdir)/repos/hadoop')
 RegisterProperty('hadoop.base.version', base_hadoop_ver)
 RegisterProperty('hadoop.rpm.release', rpm_release)
 RegisterProperty('hadoop.base.ref', 'apache/tags/release-%s' % base_hadoop_ver)
-RegisterProperty('hadoop.build.ref', 'cdh-0.18')
+RegisterProperty('hadoop.build.ref', 'cdh-0.20')
 RegisterProperty('hadoop.pristine.tarball',
                  '%%(srcdir)/repos/pristine/%s.tar.gz' % hadoop_ver_string)
 
-<<<<<<< HEAD
-# Cloudera Hadoop dist version.
-base_ch_ver = "0.5.0"
-
-# RPM release number
-rpm_release="1.cloudera.CH0_5"
-=======
 # Pig
 base_pig_ver="0.2.0"
 pig_ver_string="pig-" + base_pig_ver
@@ -59,17 +46,6 @@
 RegisterProperty('hive.rpm.release', '4.cloudera.CH0_3')
 RegisterProperty('hive.pristine.tarball',
                  '%(srcdir)/repos/pristine/hive-0.3.0-hadoop-0.18.0-dev.tar.gz')
->>>>>>> 8bfc396d
-
-
-<<<<<<< HEAD
-RegisterProperty('projects.HadoopDist.base_ch_ver', base_ch_ver)
-RegisterProperty('projects.HadoopDist.release', rpm_release)
-RegisterProperty('projects.HadoopDist.base_hadoop_ver', base_hadoop_ver)
-RegisterProperty('projects.HadoopDist.base_hadoop_branch', base_hadoop_branch)
-RegisterProperty('projects.HadoopDist.base_pig_ver', base_pig_ver)
-=======
->>>>>>> 8bfc396d
 
 hadoop_cloudera_ver_string = "hadoop-%s-%s" % (base_hadoop_ver, rpm_release)
 
@@ -78,32 +54,6 @@
   package_name = hadoop_cloudera_ver_string,
   clean_first=True,
   steps = [
-<<<<<<< HEAD
-    # unpack pristine hadoop
-    Exec(
-      executable="${tar-exec}",
-      arguments=["--strip-components=1",
-                 "-xzf",
-                 "%%(srcdir)/repos/pristine/%s.tar.gz" % hadoop_ver_string],
-      inputs=["%%(srcdir)/repos/pristine/%s.tar.gz" % hadoop_ver_string]),
-    # copy cloudera dir inside
-    CopyDir(
-      src_dir="hadoop",
-      dest_dir="$/cloudera"),
-
-    # copy git patches inside
-    Exec(
-      executable="%(srcdir)/tools/export_patchseries",
-      arguments=["./repos/hadoop",
-                 "apache/tags/release-" + base_hadoop_ver,
-                 "HEAD",
-                 "%(assemblydir)/cloudera/git-patches"],
-      dir="%(srcdir)"),
-    # clouderification:
-    #   - applies our patches
-    #   - inserts our files
-    Exec(executable="%(assemblydir)/cloudera/clouderify_hadoop.sh"),
-=======
     cloudera.SetupBuildStep("hadoop"),
   # Apply patches
     Exec(
@@ -111,7 +61,6 @@
       arguments=["%(assemblydir)/",
                  "%(assemblydir)/cloudera/patches"]),
   # Build, baby, build
->>>>>>> 8bfc396d
     AntCall(
       properties = {'version': '%s-%s' % (base_hadoop_ver, rpm_release),
                     'libhdfs': 'true',
