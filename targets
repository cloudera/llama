#!/usr/bin/python
#
# (c) Copyright 2009 Cloudera, Inc.
#
# Master Targets file for Cloudera Hadoop distribution (CH) system

# Set some version constants which appear throughout this project.

# Version of Hadoop our system is based on:
<<<<<<< HEAD
# RPM release number
rpm_release="1.cloudera"
=======
>>>>>>> fc7c5081

# Hadoop
base_hadoop_ver = "0.20.0"

hadoop_ver_string = "hadoop-" + base_hadoop_ver
RegisterProperty('hadoop.repo', '%(srcdir)/repos/hadoop')
BacktickProperty('hadoop.version',
                 executable='//tools/branch-tool',
                 arguments=['version'],
                 dir='${hadoop.repo}')
RegisterProperty('hadoop.base.version', base_hadoop_ver)
RegisterProperty('hadoop.base.ref', 'apache/tags/release-%s' % base_hadoop_ver)
<<<<<<< HEAD
RegisterProperty('hadoop.build.ref', 'cdh-0.20')
=======
RegisterProperty('hadoop.build.ref', 'cdh-0.18.3')
>>>>>>> fc7c5081
RegisterProperty('hadoop.pristine.tarball',
                 '%%(srcdir)/repos/pristine/%s.tar.gz' % hadoop_ver_string)


# Pig
base_pig_ver="0.2.0"
pig_ver_string="pig-" + base_pig_ver

RegisterProperty('pig.base.version', base_pig_ver)
RegisterProperty('pig.repo', '%(srcdir)/repos/pig')
RegisterProperty('pig.base.ref', 'apache/tags/release-%s' % base_pig_ver)
RegisterProperty('pig.build.ref', 'cdh-0.18')
RegisterProperty('pig.pristine.tarball',
                 '%%(srcdir)/repos/pristine/%s.tar.gz' % pig_ver_string)


# Hive
base_hive_ver="0.3.0"
hive_ver_string="hive-" + base_hive_ver

RegisterProperty('hive.base.version', base_hive_ver)
RegisterProperty('hive.repo', '%(srcdir)/repos/hive')
RegisterProperty('hive.base.ref', 'apache/tags/release-%s' % base_hive_ver)
RegisterProperty('hive.build.ref', 'cdh-0.18')
RegisterProperty('hive.pristine.tarball',
                 '%(srcdir)/repos/pristine/hive-0.3.0-hadoop-0.18.0-dev.tar.gz')

<<<<<<< HEAD
hadoop_cloudera_ver_string = "hadoop-%s-%s" % (base_hadoop_ver, rpm_release)

=======
>>>>>>> fc7c5081

supportedHadoopPackage = PackageTarget(
  package_name = "hadoop-build",
  clean_first=True,
  create_tarball=False,
  steps = [
    cloudera.SetupBuildStep("hadoop"),
  # Apply patches
    Exec(
      executable="%(assemblydir)/cloudera/apply-patches",
      arguments=["%(assemblydir)/",
                 "%(assemblydir)/cloudera/patches"]),
<<<<<<< HEAD
  # Build, baby, build
    AntCall(
      properties = {'version': '%s-%s' % (base_hadoop_ver, rpm_release),
                    'libhdfs': 'true',
                    'compile.native': 'true',
                    'compile.c++': 'true'},
      
      ant_target = "bin-package"),
    Tar(
      filename = hadoop_cloudera_ver_string + ".tar.gz",
      dir = "build/%s" % (hadoop_cloudera_ver_string)
      ),
  ])
=======
    Exec(
      executable="%(assemblydir)/cloudera/do-release-build",
      env={
       'JAVA32_HOME': '${java32.home}',
       'JAVA64_HOME': '${java64.home}',
      }),
  ],
  outputs=[
    '%(assemblydir)/build/hadoop-${hadoop.version}.tar.gz',
    ]      
  )

>>>>>>> fc7c5081

# subdirectory targets:
ProjectList(required_targets=[
  "repos/hadoop-package/:rpm",
  "repos/hadoop-package/:deb",
  "repos/hive-package/:rpm",
  "repos/hive-package/:deb",
  "repos/pig-package/:rpm",
  "repos/pig-package/:deb",
  ":supportedHadoopPackage",
  ])<|MERGE_RESOLUTION|>--- conflicted
+++ resolved
@@ -5,13 +5,6 @@
 # Master Targets file for Cloudera Hadoop distribution (CH) system
 
 # Set some version constants which appear throughout this project.
-
-# Version of Hadoop our system is based on:
-<<<<<<< HEAD
-# RPM release number
-rpm_release="1.cloudera"
-=======
->>>>>>> fc7c5081
 
 # Hadoop
 base_hadoop_ver = "0.20.0"
@@ -24,11 +17,7 @@
                  dir='${hadoop.repo}')
 RegisterProperty('hadoop.base.version', base_hadoop_ver)
 RegisterProperty('hadoop.base.ref', 'apache/tags/release-%s' % base_hadoop_ver)
-<<<<<<< HEAD
-RegisterProperty('hadoop.build.ref', 'cdh-0.20')
-=======
-RegisterProperty('hadoop.build.ref', 'cdh-0.18.3')
->>>>>>> fc7c5081
+RegisterProperty('hadoop.build.ref', 'cdh-0.20.0')
 RegisterProperty('hadoop.pristine.tarball',
                  '%%(srcdir)/repos/pristine/%s.tar.gz' % hadoop_ver_string)
 
@@ -56,12 +45,6 @@
 RegisterProperty('hive.pristine.tarball',
                  '%(srcdir)/repos/pristine/hive-0.3.0-hadoop-0.18.0-dev.tar.gz')
 
-<<<<<<< HEAD
-hadoop_cloudera_ver_string = "hadoop-%s-%s" % (base_hadoop_ver, rpm_release)
-
-=======
->>>>>>> fc7c5081
-
 supportedHadoopPackage = PackageTarget(
   package_name = "hadoop-build",
   clean_first=True,
@@ -73,21 +56,6 @@
       executable="%(assemblydir)/cloudera/apply-patches",
       arguments=["%(assemblydir)/",
                  "%(assemblydir)/cloudera/patches"]),
-<<<<<<< HEAD
-  # Build, baby, build
-    AntCall(
-      properties = {'version': '%s-%s' % (base_hadoop_ver, rpm_release),
-                    'libhdfs': 'true',
-                    'compile.native': 'true',
-                    'compile.c++': 'true'},
-      
-      ant_target = "bin-package"),
-    Tar(
-      filename = hadoop_cloudera_ver_string + ".tar.gz",
-      dir = "build/%s" % (hadoop_cloudera_ver_string)
-      ),
-  ])
-=======
     Exec(
       executable="%(assemblydir)/cloudera/do-release-build",
       env={
@@ -100,8 +68,6 @@
     ]      
   )
 
->>>>>>> fc7c5081
-
 # subdirectory targets:
 ProjectList(required_targets=[
   "repos/hadoop-package/:rpm",
